--- conflicted
+++ resolved
@@ -83,18 +83,6 @@
             return Ok(MachineState::Unknown);
         };
 
-<<<<<<< HEAD
-        Ok(match status.gcode_state.unwrap_or("".to_owned()).as_str() {
-            "RUNNING" => MachineState::Running,
-            "FINISH" => MachineState::Complete,
-            "IDLE" => MachineState::Idle,
-            "FAILED" => MachineState::Failed(None),
-            v => {
-                tracing::warn!("unknown state: {}", v);
-                MachineState::Unknown
-            }
-        })
-=======
         let Some(state) = status.gcode_state else {
             return Ok(MachineState::Unknown);
         };
@@ -107,7 +95,6 @@
             bambulabs::message::GcodeState::Pause => Ok(MachineState::Paused),
             bambulabs::message::GcodeState::Failed => Ok(MachineState::Failed(more_string)),
         }
->>>>>>> 8c94aab5
     }
 }
 
