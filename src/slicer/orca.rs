//! Support for the orca Slicer.

use std::path::{Path, PathBuf};

use anyhow::{Context, Result};
use tokio::process::Command;

use crate::{
    DesignFile, FilamentMaterial, HardwareConfiguration, SlicerOptions, TemporaryFile,
    ThreeMfSlicer as ThreeMfSlicerTrait, ThreeMfTemporaryFile,
};

/// Handle to invoke the Orca Slicer with some specific machine-specific config.
pub struct Slicer {
    config: PathBuf,
}

impl Slicer {
    /// Create a new [Slicer], which will invoke the Orca Slicer binary
    /// with the specified configuration file.
    pub fn new(config: &Path) -> Self {
        Self {
            config: config.to_path_buf(),
        }
    }

    /// Generate 3MF from some input file.
    async fn generate_via_cli(
        &self,
        output_flag: &str,
        output_extension: &str,
        design_file: &DesignFile,
        options: &SlicerOptions,
    ) -> Result<TemporaryFile> {
        // Make sure the config path is a directory.
        if !self.config.is_dir() {
            anyhow::bail!(
                "Invalid slicer config path: {}, must be a directory",
                self.config.display()
            );
        }

        let (file_path, _file_type) = match design_file {
            DesignFile::Stl(path) => (path, "stl"),
        };

        let uid = uuid::Uuid::new_v4();
        let output_path = std::env::temp_dir().join(format!("{}.{}", uid, output_extension));
        let process_p = self
            .config
            .join("process.json")
            .to_str()
            .ok_or_else(|| anyhow::anyhow!("Invalid slicer config path: {}", self.config.display()))?
            .to_string();
        let process_str = tokio::fs::read_to_string(&process_p).await?;
        let mut process_overrides: bambulabs::templates::Template = serde_json::from_str(&process_str)?;
        let machine_p = self
            .config
            .join("machine.json")
            .to_str()
            .ok_or_else(|| anyhow::anyhow!("Invalid slicer config path: {}", self.config.display()))?
            .to_string();
        let machine_str = tokio::fs::read_to_string(&machine_p).await?;
        let mut machine_overrides: bambulabs::templates::Template = serde_json::from_str(&machine_str)?;
        let filament_p = self
            .config
            .join("filament.json")
            .to_str()
            .ok_or_else(|| anyhow::anyhow!("Invalid slicer config path: {}", self.config.display()))?
            .to_string();
        let filament_str = tokio::fs::read_to_string(&filament_p).await?;
        let mut filament_overrides: bambulabs::templates::Template = serde_json::from_str(&filament_str)?;

<<<<<<< HEAD
        if let HardwareConfiguration::Fdm { config: fdm } = &options.hardware_configuration {
            // TODO: we should populate for other bambu printers.
            let filament_name = if let FilamentMaterial::Other { name } = &fdm.filament_material {
                name
            } else {
                "PLA Basic"
            };
            let start_filament_str = format!("Bambu {} @BBL", filament_name);
            match fdm.nozzle_diameter {
                0.2 => {
                    // Merge the bambu templates.
                    process_overrides.set_inherits("0.10mm Standard @BBL X1C 0.2 nozzle");
                    machine_overrides.set_inherits("Bambu Lab X1 Carbon 0.2 nozzle");
                    filament_overrides.set_inherits(&format!("{} X1C 0.2 nozzle", start_filament_str));
                }
                0.4 => {
                    // Merge the bambu templates.
                    process_overrides.set_inherits("0.20mm Standard @BBL X1C");
                    machine_overrides.set_inherits("Bambu Lab X1 Carbon 0.4 nozzle");
                    filament_overrides.set_inherits(&format!("{} X1C", start_filament_str));
                }
                0.6 => {
                    // Merge the bambu templates.
                    process_overrides.set_inherits("0.30mm Standard @BBL X1C 0.6 nozzle");
                    machine_overrides.set_inherits("Bambu Lab X1 Carbon 0.6 nozzle");
                    filament_overrides.set_inherits(&format!("{} X1C", start_filament_str));
                }
                0.8 => {
                    // Merge the bambu templates.
                    process_overrides.set_inherits("0.40mm Standard @BBL X1C 0.8 nozzle");
                    machine_overrides.set_inherits("Bambu Lab X1 Carbon 0.8 nozzle");
                    filament_overrides.set_inherits(&format!("{} X1C 0.8 nozzle", start_filament_str));
                }
                other => anyhow::bail!("Unsupported nozzle diameter for orca: {}", other),
            }
        } else {
=======
        let HardwareConfiguration::Fdm { config: fdm } = hardware_configuration else {
>>>>>>> f031c73e
            anyhow::bail!("Unsupported hardware configuration for orca");
        };

        let filament_name = if let FilamentMaterial::Other { name } = &fdm.filament_material {
            name
        } else {
            "PLA Basic"
        };
        let start_filament_str = format!("Bambu {} @BBL", filament_name);

        match fdm.nozzle_diameter {
            0.2 => {
                machine_overrides.set_inherits("Bambu Lab X1 Carbon 0.2 nozzle");
            }
            0.4 => {
                machine_overrides.set_inherits("Bambu Lab X1 Carbon 0.4 nozzle");
            }
            0.6 => {
                machine_overrides.set_inherits("Bambu Lab X1 Carbon 0.6 nozzle");
            }
            0.8 => {
                machine_overrides.set_inherits("Bambu Lab X1 Carbon 0.8 nozzle");
            }
            other => anyhow::bail!("Unsupported nozzle diameter for orca: {}", other),
        }

        let new_machine = machine_overrides.load_inherited()?;
        // Get the default process for the machine.
        let bambulabs::templates::Template::Machine(machine) = &new_machine else {
            // This should never happen.
            anyhow::bail!("Invalid machine template");
        };

        let Some(default_print_profile) = &machine.default_print_profile else {
            anyhow::bail!("No default print profile found for machine");
        };

        process_overrides.set_inherits(default_print_profile);

        // Traverse the templates and merge them.
        let new_process = process_overrides.load_inherited()?;

        if machine.default_filament_profile.is_empty() {
            anyhow::bail!("Invalid number of default filament profiles found for machine");
        }

        let default_filament_profile = &machine.default_filament_profile[0];

        // Trim everything before and including the "@BBL" in the filament name.
        let end_filament_str = default_filament_profile
            .split("@BBL")
            .last()
            .ok_or_else(|| anyhow::anyhow!("Invalid filament profile: {}", default_filament_profile))?
            .trim();

        // Do the filament overrides.
        filament_overrides.set_inherits(&format!("{} {}", start_filament_str, end_filament_str));
        let new_filament = filament_overrides.load_inherited()?;

        // Write each to a temporary file.
        let temp_dir = std::env::temp_dir();
        let process_config = temp_dir.join(format!("process-{}.json", uid));
        tokio::fs::write(&process_config, serde_json::to_string_pretty(&new_process)?).await?;
        let machine_config = temp_dir.join(format!("machine-{}.json", uid));
        tokio::fs::write(&machine_config, serde_json::to_string_pretty(&new_machine)?).await?;
        let filament_config = temp_dir.join(format!("filament-{}.json", uid));
        tokio::fs::write(&filament_config, serde_json::to_string_pretty(&new_filament)?).await?;
        let filament_config = filament_config
            .to_str()
            .ok_or_else(|| anyhow::anyhow!("Invalid filament config path: {}", filament_config.display()))?
            .to_string();
        let process_config = process_config
            .to_str()
            .ok_or_else(|| anyhow::anyhow!("Invalid process config path: {}", process_config.display()))?
            .to_string();
        let machine_config = machine_config
            .to_str()
            .ok_or_else(|| anyhow::anyhow!("Invalid machine config path: {}", machine_config.display()))?
            .to_string();

        let settings = [process_config.clone(), machine_config.clone()].join(";");

        let args: Vec<String> = vec![
            "--load-settings".to_string(),
            settings,
            "--load-filaments".to_string(),
            filament_config.clone(),
            "--slice".to_string(),
            "0".to_string(),
            "--orient".to_string(),
            "1".to_string(),
            output_flag.to_string(),
            output_path
                .to_str()
                .ok_or_else(|| anyhow::anyhow!("Invalid slicer output path: {}", output_path.display()))?
                .to_string(),
            file_path
                .to_str()
                .ok_or_else(|| anyhow::anyhow!("Invalid original file path: {}", file_path.display()))?
                .to_string(),
        ];

        // Find the orcaslicer executable path.
        let orca_slicer_path = find_orca_slicer()?;

        let output = Command::new(orca_slicer_path)
            .args(&args)
            .output()
            .await
            .context("Failed to execute orca-slicer command")?;

        // Make sure the command was successful.
        if !output.status.success() {
            let stdout = std::str::from_utf8(&output.stdout)?;
            let stderr = std::str::from_utf8(&output.stderr)?;
            anyhow::bail!("Failed to : {:?}\nstdout:\n{}stderr:{}", output, stdout, stderr);
        }

        // Make sure the G-code file was created.
        if !output_path.exists() {
            anyhow::bail!("Failed to create output file");
        }

        // Delete all the configs.
        tokio::fs::remove_file(&process_config).await?;
        tokio::fs::remove_file(&machine_config).await?;
        tokio::fs::remove_file(&filament_config).await?;

        TemporaryFile::new(&output_path).await
    }
}

impl ThreeMfSlicerTrait for Slicer {
    type Error = anyhow::Error;

    /// Generate gcode from some input file.
    async fn generate(&self, design_file: &DesignFile, options: &SlicerOptions) -> Result<ThreeMfTemporaryFile> {
        Ok(ThreeMfTemporaryFile(
            self.generate_via_cli("--export-3mf", "3mf", design_file, options)
                .await?,
        ))
    }
}

// Find the orcaslicer executable path on macOS.
#[cfg(target_os = "macos")]
fn find_orca_slicer() -> Result<PathBuf> {
    let app_path = PathBuf::from("/Applications/OrcaSlicer.app/Contents/MacOS/OrcaSlicer");
    if app_path.exists() {
        Ok(app_path)
    } else {
        anyhow::bail!("Slicer not found")
    }
}

// Find the orcaslicer executable path on Windows.
#[cfg(target_os = "windows")]
fn find_orca_slicer() -> Result<PathBuf> {
    let app_path = PathBuf::from("C:\\Program Files\\OrcaSlicer\\orca-slicer.exe");
    if app_path.exists() {
        Ok(app_path)
    } else {
        anyhow::bail!("Slicer not found")
    }
}

// Find the orcaslicer executable path on Linux.
#[cfg(target_os = "linux")]
fn find_orca_slicer() -> Result<PathBuf> {
    let app_path = PathBuf::from("/usr/bin/orca-slicer");
    if app_path.exists() {
        Ok(app_path)
    } else {
        anyhow::bail!("Slicer not found")
    }
}

#[cfg(test)]
mod tests {
    #[test]
    fn test_deserialize_process_json() {
        let contents = include_str!("../../config/bambu/process.json");
        let _template: bambulabs::templates::Template = serde_json::from_str(contents).unwrap();
    }

    #[test]
    fn test_deserialize_machine_json() {
        let contents = include_str!("../../config/bambu/machine.json");
        let _template: bambulabs::templates::Template = serde_json::from_str(contents).unwrap();
    }

    #[test]
    fn test_deserialize_filament_json() {
        let contents = include_str!("../../config/bambu/filament.json");
        let _template: bambulabs::templates::Template = serde_json::from_str(contents).unwrap();
    }
}<|MERGE_RESOLUTION|>--- conflicted
+++ resolved
@@ -71,46 +71,7 @@
         let filament_str = tokio::fs::read_to_string(&filament_p).await?;
         let mut filament_overrides: bambulabs::templates::Template = serde_json::from_str(&filament_str)?;
 
-<<<<<<< HEAD
-        if let HardwareConfiguration::Fdm { config: fdm } = &options.hardware_configuration {
-            // TODO: we should populate for other bambu printers.
-            let filament_name = if let FilamentMaterial::Other { name } = &fdm.filament_material {
-                name
-            } else {
-                "PLA Basic"
-            };
-            let start_filament_str = format!("Bambu {} @BBL", filament_name);
-            match fdm.nozzle_diameter {
-                0.2 => {
-                    // Merge the bambu templates.
-                    process_overrides.set_inherits("0.10mm Standard @BBL X1C 0.2 nozzle");
-                    machine_overrides.set_inherits("Bambu Lab X1 Carbon 0.2 nozzle");
-                    filament_overrides.set_inherits(&format!("{} X1C 0.2 nozzle", start_filament_str));
-                }
-                0.4 => {
-                    // Merge the bambu templates.
-                    process_overrides.set_inherits("0.20mm Standard @BBL X1C");
-                    machine_overrides.set_inherits("Bambu Lab X1 Carbon 0.4 nozzle");
-                    filament_overrides.set_inherits(&format!("{} X1C", start_filament_str));
-                }
-                0.6 => {
-                    // Merge the bambu templates.
-                    process_overrides.set_inherits("0.30mm Standard @BBL X1C 0.6 nozzle");
-                    machine_overrides.set_inherits("Bambu Lab X1 Carbon 0.6 nozzle");
-                    filament_overrides.set_inherits(&format!("{} X1C", start_filament_str));
-                }
-                0.8 => {
-                    // Merge the bambu templates.
-                    process_overrides.set_inherits("0.40mm Standard @BBL X1C 0.8 nozzle");
-                    machine_overrides.set_inherits("Bambu Lab X1 Carbon 0.8 nozzle");
-                    filament_overrides.set_inherits(&format!("{} X1C 0.8 nozzle", start_filament_str));
-                }
-                other => anyhow::bail!("Unsupported nozzle diameter for orca: {}", other),
-            }
-        } else {
-=======
-        let HardwareConfiguration::Fdm { config: fdm } = hardware_configuration else {
->>>>>>> f031c73e
+        let HardwareConfiguration::Fdm { config: fdm } = &options.hardware_configuration else {
             anyhow::bail!("Unsupported hardware configuration for orca");
         };
 
