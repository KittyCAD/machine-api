--- conflicted
+++ resolved
@@ -63,15 +63,8 @@
         };
 
         match &mut self.machine {
-<<<<<<< HEAD
-            AnyMachine::BambuX1Carbon(machine) => {
+            AnyMachine::Bambu(machine) => {
                 let three_mf = ThreeMfSlicer::generate(&self.slicer, design_file, &options).await?;
-=======
-            AnyMachine::Bambu(machine) => {
-                let three_mf =
-                    ThreeMfSlicer::generate(&self.slicer, design_file, &hardware_configuration, slicer_configuration)
-                        .await?;
->>>>>>> f031c73e
                 ThreeMfControl::build(machine, job_name, three_mf).await
             }
             AnyMachine::Moonraker(machine) => {
