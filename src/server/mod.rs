--- conflicted
+++ resolved
@@ -7,15 +7,12 @@
 
 use anyhow::{anyhow, Result};
 use dropshot::{ApiDescription, ConfigDropshot, HttpServerStarter};
-<<<<<<< HEAD
 use signal_hook::{
     consts::{SIGINT, SIGTERM},
     iterator::Signals,
 };
 use std::{collections::HashMap, env, net::SocketAddr, sync::Arc};
 use tokio::sync::RwLock;
-=======
->>>>>>> e000af9a
 
 use crate::Machine;
 
@@ -139,7 +136,6 @@
     // For Cloud run & ctrl+c, shutdown gracefully.
     // "The main process inside the container will receive SIGTERM, and after a grace period,
     // SIGKILL."
-<<<<<<< HEAD
     // Regsitering SIGKILL here will panic at runtime, so let's avoid that.
     let mut signals = Signals::new([SIGINT, SIGTERM])?;
 
@@ -148,11 +144,6 @@
             std::process::exit(0);
         }
     });
-=======
-    // Registering SIGKILL here will panic at runtime, so let's avoid that.
-    let cloned_api_context = api_context.clone();
-    tokio::spawn(handle_signals(cloned_api_context));
->>>>>>> e000af9a
 
     // // Start all the discovery tasks.
     // tokio::spawn(async move {
