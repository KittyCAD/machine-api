--- conflicted
+++ resolved
@@ -7,11 +7,8 @@
 anyhow = "1"
 bytes = "1"
 reqwest = { version = "0", features = ["json", "multipart"] }
-<<<<<<< HEAD
-serde = { version = "1", features = ["derive"] }
-=======
+
 serde = { version = "1.0.208", features = ["derive"] }
->>>>>>> d5c1275c
 serde_json = "1"
 tokio = { version = "1", features = ["full"] }
 tracing = "0"