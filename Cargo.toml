--- conflicted
+++ resolved
@@ -26,11 +26,7 @@
 bambulabs = { path = "bambulabs", optional = true }
 bytes = "1.7.1"
 chrono = { version = "0.4", default-features = false, features = ["serde"] }
-<<<<<<< HEAD
-clap = { version = "4.5.14", features = ["cargo", "derive", "env", "unicode"] }
-=======
 clap = { version = "4.5.16", features = ["cargo", "derive", "env", "unicode"] }
->>>>>>> d5c1275c
 console-subscriber = { version = "0", optional = true }
 dashmap = "6.0.1"
 delouse = { version = "0.1", optional = true }
