--- conflicted
+++ resolved
@@ -145,15 +145,13 @@
                 AnyMachine::Moonraker(moonraker) => {
                     let _ = spawn_metrics(registry.clone(), &machine_id, moonraker.get_temperature_sensors()).await;
                 }
+              AnyMachine::BambuX1Carbon(bambu) => {
+                spawn_metrics(registry.clone(), &machine_id, bambu.get_temperature_sensors()).await?;
+            }
                 _ => { /* Nothing to do here! */ }
             }
-<<<<<<< HEAD
-            AnyMachine::BambuX1Carbon(bambu) => {
-                spawn_metrics(&mut registry, key, bambu.get_temperature_sensors()).await?;
-            }
-            _ => { /* Nothing to do here! */ }
-=======
->>>>>>> 6bf8ec4e
+            
+            
         }
     });
 
